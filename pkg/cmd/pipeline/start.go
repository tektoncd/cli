--- conflicted
+++ resolved
@@ -349,27 +349,22 @@
 		}
 	}
 
-<<<<<<< HEAD
 	if len(opt.Workspaces) == 0 && !opt.Last && opt.UsePipelineRun == "" {
 		if err = opt.getInputWorkspaces(pipeline); err != nil {
 			return err
 		}
 	}
-=======
->>>>>>> bbe3fb17
 	if opt.UseParamDefaults && !opt.Last && opt.UsePipelineRun == "" {
 		if err = opt.includeDefaultParams(pipeline); err != nil {
 			return err
 		}
 	}
 
-<<<<<<< HEAD
 	return nil
 }
 
 // Include the default
 func (opt *startOptions) includeDefaultParams(pipeline *v1alpha1.Pipeline) error {
-
 	//Creating a slice of string to contain the param.Name already included opt.Params through -p or --param option
 	var optParamNames = make([]string, 0)
 	for _, optParam := range opt.Params {
@@ -391,41 +386,11 @@
 			}
 		}
 	}
+	sort.Slice(opt.Params, func(i, j int) bool { return opt.Params[i] < opt.Params[j] })
+	fmt.Println(opt.Params)
 	return nil
 }
 
-=======
-	return nil
-}
-
-// Include the default
-func (opt *startOptions) includeDefaultParams(pipeline *v1alpha1.Pipeline) error {
-
-	//Creating a slice of string to contain the param.Name already included opt.Params through -p or --param option
-	var optParamNames = make([]string, 0)
-	for _, optParam := range opt.Params {
-		optParamNames = append(optParamNames, strings.Split(optParam, "=")[0])
-	}
-
-	for _, param := range pipeline.Spec.Params {
-
-		if contains(optParamNames, param.Name) {
-			continue
-		}
-		if param.Default != nil {
-			if param.Type == "string" {
-				opt.Params = append(opt.Params, param.Name+"="+param.Default.StringVal)
-				continue
-			} else {
-				opt.Params = append(opt.Params, param.Name+"="+strings.Join(param.Default.ArrayVal, ","))
-				continue
-			}
-		}
-	}
-	return nil
-}
-
->>>>>>> bbe3fb17
 func contains(elements []string, str string) bool {
 	for _, element := range elements {
 		if str == element {
